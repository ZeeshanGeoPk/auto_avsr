# Auto-AVSR: Lip-reading Sentences Project

## Update

`2025-01-06`: Reduced package dependencies.

`2023-07-26`: Released [real-time av-asr training code](https://github.com/pytorch/audio/tree/main/examples/avsr).

## Introduction

This repository is an open-sourced framework for speech recognition, with a primary focus on visual speech (lip-reading). It is designed for end-to-end training, aiming to deliver state-of-the-art models and enable reproducibility on audio-visual speech benchmarks.

<div align="center"><img src="doc/pipeline.png" width="640"/></div>

By using this repository, you can achieve a word error rate (WER) of 20.3% for visual speech recognition (VSR) and 1.0% for audio speech recognition (ASR) on LRS3. This repository also provides API and pipeline tutorials.

## Setup

1. Install PyTorch (pytorch, torchvision, torchaudio) and necessary packages:

```Shell
<<<<<<< HEAD
conda create -y -n auto_avsr python=3.8
conda activate auto_avsr
```

2. Clone repository:

```Shell
git clone https://github.com/mpc001/auto_avsr
cd auto_avsr
```

3. Install fairseq within the repository:

```
git clone https://github.com/pytorch/fairseq
cd fairseq
pip install --editable ./
cd ..
pip install -e fairseq
```

4. Install PyTorch (tested pytorch version: v2.0.1) and other packages:

```Shell
pip install pip==24.0
pip install torch torchvision torchaudio
pip install pytorch-lightning==1.5.10
pip install sentencepiece
pip install av
pip install hydra-core --upgrade
pip install six
```

5. Install ffmpeg:

```
conda install "ffmpeg<5" -c conda-forge
=======
pip install torch torchvision torchaudio pytorch-lightning sentencepiece av
>>>>>>> f8c0604b
```

2. Prepare the dataset. Please refer to [preparation](./preparation).

## Training

```Shell
python train.py --exp-dir=[exp_dir] \
                --exp-name=[exp_name] \
                --modality=[modality] \
                --root-dir=[root_dir] \
                --train-file=[train_file] \
                --num-nodes=[num_nodes]
```

<details open>
  <summary><strong>Required arguments</strong></summary>

<<<<<<< HEAD
- `exp_dir`: Directory to save checkpoints and logs to.
- `exp_name`: Experiment name. Location of checkpoints is `[exp_dir]`/`[exp_name]`.
- `data.modality`: Type of input modality, valid values: `video` , `audio` and `audiovisual`.
- `data.dataset.root_dir`: Root directory of preprocessed dataset, default: `null`.
- `data.dataset.train_file`: Filename of training label list, default: `lrs3_train_transcript_lengths_seg24s.csv`.
- `trainer.num_nodes`: Number of machines used, default: 1.
- `trainer.resume_from_checkpoint`: Path of the checkpoint from which training is resumed, default: `null`.
=======
- `exp-dir`: Directory to save checkpoints and logs to, default: `./exp`.
- `exp-name`: Experiment name. Location of checkpoints is `[exp_dir]`/`[exp_name]`.
- `modality`: Type of input modality, valid values: `video` and `audio`.
- `root-dir`: Root directory of preprocessed dataset.
- `train-file`: Filename of training label list.
- `num-nodes`: Number of machines used, default: 4.
>>>>>>> f8c0604b

</details>

<details>
  <summary><strong>Optional arguments</strong></summary>

- `group-name`: Group name of the task (wandb API).
- `val-file`: Filename of validation label list, default: `lrs3_test_transcript_lengths_seg16s.csv`.
- `test-file`: Filename of testing label list, default: `lrs3_test_transcript_lengths_seg16s.csv`.
- `gpus`: Number of gpus in each machine, default: 8.
- `pretrained-model-path`: Path to the pre-trained model.
- `transfer-frontend` Flag to load the front-end only, works with `pretrained-model-path`.
- `transfer-encoder` Flag to load the weights of encoder, works with `pretrained-model-path`.
- `lr`: Learning rate, default: 1e-3.
- `warmup-epochs`: Number of epochs for warmup, default: 5.
- `max-epochs`: Number of epochs, default: 75.
- `max-frames`: Maximal number of frames in a batch, default: 1600.
- `weight-decay`: Weight decay, default: 0.05.
- `ctc-weight`: Weight of CTC loss, default: 0.1.
- `train-num-buckets`: Bucket size for the training set, default: 400.
- `ckpt-path`: Path of the checkpoint from which training is resumed.
- `slurm-job-id`: Slurm job id, default: 0.
- `debug`: Flag to use debug level for logging

</details>


<details>
  <summary><strong>Note</strong></summary>

- For lrs3, you can fine-tune with a pre-trained lrw model at a learning rate of 0.001, or first train from scratch on a subset (23h, max duration=4sec) at 0.0002 (which is provided in model zoo), then fine-tune on the full set at 0.001. Script for subset creation is available at [here](./preparation/limit_length.py). For training new datasets, please refer to [instruction](INSTRUCTION.md).
- You can customise [logging](https://lightning.ai/docs/pytorch/stable/extensions/logging.html#supported-loggers) in lightning [`Trainer`](https://lightning.ai/docs/pytorch/stable/common/trainer.html#logger) for experiment tracking as needed.
- You can set `max-frames` to the largest to fit into your GPU memory.

</details>

## Testing

```Shell
python eval.py --modality=[modality] \
               --root-dir=[root_dir] \
               --test-file=[test_file] \
               --pretrained-model-path=[pretrained_model_path]
```

<details open>
  <summary><strong>Required arguments</strong></summary>

- `modality`: Type of input modality, valid values: `video` and `audio`.
- `root-dir`: Root directory of preprocessed dataset.
- `test-file`: Filename of testing label list, default: `lrs3_test_transcript_lengths_seg16s.csv`.
- `pretrained-model-path`: Path to the pre-trained model, set to `[exp_dir]/[exp_name]/model_avg_10.pth`, default: `null`.

</details>

<details>
  <summary><strong>Optional arguments</strong></summary>

- `decode-snr-target`: Level of signal-to-noise ratio (SNR), default: 999999.
- `debug`: Flag to use debug level for logging

</details>

## Model zoo

<details open>

<summary>LRS3</summary>

<p> </p>

| Model                                 | Training data (h)  |  WER [%]   |  Params (M) |    MD5            |
|---------------------------------------|:------------------:|:----------:|:-----------:|:------------------------:|
| [`vsr_trlrs3_23h_base.pth`](https://drive.google.com/file/d/1FDDTOBteJV8yBiJ8yePtZ-C-xR4s80rV/view?usp=sharing)             |        438          |    93.0    |     250     | fc8db  |
| [`vsr_trlrs3_base.pth`](https://drive.google.com/file/d/12PNM5szUsk_CuaV1yB9dL_YWvSM1zvAd/view?usp=sharing)                 |        438          |    36.0    |     250     | c00a7  |
| [`vsr_trlrs3vox2_base.pth`](https://drive.google.com/file/d/1shcWXUK2iauRhW9NbwCc25FjU1CoMm8i/view?usp=sharing)             |        1759         |    24.6    |     250     | 774a6  |
| [`vsr_trlrs2lrs3vox2avsp_base.pth`](https://drive.google.com/file/d/1r1kx7l9sWnDOCnaFHIGvOtzuhFyFA88_/view?usp=sharing)     |        3291         |    20.3    |     250     | 49f77  |
| [`asr_trlrs3_base.pth`](https://drive.google.com/file/d/1IBMkI7XyZo8mF3rz109rXrMH7MyxRuiY/view?usp=sharing)                 |        438          |    2.0     |     243     | 8af72  |
| [`asr_trlrs3vox2_base.pth`](https://drive.google.com/file/d/1YN9lwZN6iWn2qNQRpfpGpnf2r6ZTQqVT/view?usp=sharing)             |        1759         |    1.0     |     243     | f0c5c  |

Some results are slightly better than in the paper due to hyper-parameter optimisation. The av-asr code and checkpoint can be found on the released version.

</details>


## Tutorials

We provide the following tutorials and will include more:
- [x] [Cropping Mouth from Video](./tutorials/mouth_cropping.ipynb)
- [x] [Audio/Visual Speech Recognition](./tutorials/inference.ipynb)
- [x] [Feature Extraction](./tutorials/feature_extraction.ipynb)

## Citation

If you find this repository helpful, please consider citing our work:

```bibtex
@inproceedings{ma2023auto,
  author={Ma, Pingchuan and Haliassos, Alexandros and Fernandez-Lopez, Adriana and Chen, Honglie and Petridis, Stavros and Pantic, Maja},
  booktitle={IEEE International Conference on Acoustics, Speech and Signal Processing (ICASSP)},
  title={Auto-AVSR: Audio-Visual Speech Recognition with Automatic Labels},
  year={2023},
  pages={1-5},
  doi={10.1109/ICASSP49357.2023.10096889}
}
```

## Acknowledgement

This repository is built using the [torchaudio](https://github.com/pytorch/audio), [espnet](https://github.com/espnet/espnet), [raven](https://github.com/ahaliassos/raven) and [avhubert](https://github.com/facebookresearch/av_hubert) repositories.

## License

Code is Apache 2.0 licensed. The pre-trained models provided in this repository may have their own licenses or terms and conditions derived from the dataset used for training.

## Contact

Contributions are welcome; feel free to create a PR or email me:

```
[Pingchuan Ma](mapingchuan0420[at]gmail.com)
```<|MERGE_RESOLUTION|>--- conflicted
+++ resolved
@@ -19,47 +19,7 @@
 1. Install PyTorch (pytorch, torchvision, torchaudio) and necessary packages:
 
 ```Shell
-<<<<<<< HEAD
-conda create -y -n auto_avsr python=3.8
-conda activate auto_avsr
-```
-
-2. Clone repository:
-
-```Shell
-git clone https://github.com/mpc001/auto_avsr
-cd auto_avsr
-```
-
-3. Install fairseq within the repository:
-
-```
-git clone https://github.com/pytorch/fairseq
-cd fairseq
-pip install --editable ./
-cd ..
-pip install -e fairseq
-```
-
-4. Install PyTorch (tested pytorch version: v2.0.1) and other packages:
-
-```Shell
-pip install pip==24.0
-pip install torch torchvision torchaudio
-pip install pytorch-lightning==1.5.10
-pip install sentencepiece
-pip install av
-pip install hydra-core --upgrade
-pip install six
-```
-
-5. Install ffmpeg:
-
-```
-conda install "ffmpeg<5" -c conda-forge
-=======
 pip install torch torchvision torchaudio pytorch-lightning sentencepiece av
->>>>>>> f8c0604b
 ```
 
 2. Prepare the dataset. Please refer to [preparation](./preparation).
@@ -78,22 +38,12 @@
 <details open>
   <summary><strong>Required arguments</strong></summary>
 
-<<<<<<< HEAD
-- `exp_dir`: Directory to save checkpoints and logs to.
-- `exp_name`: Experiment name. Location of checkpoints is `[exp_dir]`/`[exp_name]`.
-- `data.modality`: Type of input modality, valid values: `video` , `audio` and `audiovisual`.
-- `data.dataset.root_dir`: Root directory of preprocessed dataset, default: `null`.
-- `data.dataset.train_file`: Filename of training label list, default: `lrs3_train_transcript_lengths_seg24s.csv`.
-- `trainer.num_nodes`: Number of machines used, default: 1.
-- `trainer.resume_from_checkpoint`: Path of the checkpoint from which training is resumed, default: `null`.
-=======
 - `exp-dir`: Directory to save checkpoints and logs to, default: `./exp`.
 - `exp-name`: Experiment name. Location of checkpoints is `[exp_dir]`/`[exp_name]`.
 - `modality`: Type of input modality, valid values: `video` and `audio`.
 - `root-dir`: Root directory of preprocessed dataset.
 - `train-file`: Filename of training label list.
 - `num-nodes`: Number of machines used, default: 4.
->>>>>>> f8c0604b
 
 </details>
 
